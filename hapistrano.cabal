name:                hapistrano
version:             0.1.0.0
synopsis:            A deployment library for Haskell applications
description:         Hapistrano makes it easy to reliably deploy Haskell
                     applications.

license:             MIT
license-file:        LICENSE
author:              Justin Leitgeb
maintainer:          justin@stackbuilders.com
copyright:           2014 Stack Builders Inc.
category:            System
build-type:          Simple
-- extra-source-files:
cabal-version:       >=1.10

library
  -- other-modules:
  -- other-extensions:
  exposed-modules:     Hapistrano
<<<<<<< HEAD
  build-depends:         base >=4.6 && <4.7
=======
  build-depends:         base >=4.6 && <4.8
>>>>>>> f607fbb5
                       , time
                       , old-locale
                       , process
                       , either
                       , transformers
                       , lens >= 4.1
                       , filepath
                       , either

  hs-source-dirs:      src
  default-language:    Haskell2010<|MERGE_RESOLUTION|>--- conflicted
+++ resolved
@@ -18,11 +18,7 @@
   -- other-modules:
   -- other-extensions:
   exposed-modules:     Hapistrano
-<<<<<<< HEAD
-  build-depends:         base >=4.6 && <4.7
-=======
   build-depends:         base >=4.6 && <4.8
->>>>>>> f607fbb5
                        , time
                        , old-locale
                        , process
